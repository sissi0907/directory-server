/*
 *  Licensed to the Apache Software Foundation (ASF) under one
 *  or more contributor license agreements.  See the NOTICE file
 *  distributed with this work for additional information
 *  regarding copyright ownership.  The ASF licenses this file
 *  to you under the Apache License, Version 2.0 (the
 *  "License"); you may not use this file except in compliance
 *  with the License.  You may obtain a copy of the License at
 *  
 *    http://www.apache.org/licenses/LICENSE-2.0
 *  
 *  Unless required by applicable law or agreed to in writing,
 *  software distributed under the License is distributed on an
 *  "AS IS" BASIS, WITHOUT WARRANTIES OR CONDITIONS OF ANY
 *  KIND, either express or implied.  See the License for the
 *  specific language governing permissions and limitations
 *  under the License. 
 *  
 */
package org.apache.directory.server.kerberos.shared.crypto.checksum;


import java.security.MessageDigest;
import java.security.NoSuchAlgorithmException;

import org.apache.directory.server.kerberos.shared.crypto.encryption.KeyUsage;
import org.apache.directory.shared.ldap.constants.LdapSecurityConstants;


/**
 * @author <a href="mailto:dev@directory.apache.org">Apache Directory Project</a>
 * @version $Rev$, $Date$
 */
class RsaMd5Checksum implements ChecksumEngine
{
    public ChecksumType checksumType()
    {
        return ChecksumType.RSA_MD5;
    }


    public byte[] calculateChecksum( byte[] data, byte[] key, KeyUsage usage )
    {
        try
        {
<<<<<<< HEAD
            MessageDigest digester = MessageDigest.getInstance( LdapSecurityConstants.HASH_METHOD_MD5 );
=======
            MessageDigest digester = MessageDigest.getInstance( LdapSecurityConstants.HASH_METHOD_MD5.getName() );
>>>>>>> d69d8c08
            return digester.digest( data );
        }
        catch ( NoSuchAlgorithmException nsae )
        {
            return null;
        }
    }
}<|MERGE_RESOLUTION|>--- conflicted
+++ resolved
@@ -43,11 +43,7 @@
     {
         try
         {
-<<<<<<< HEAD
-            MessageDigest digester = MessageDigest.getInstance( LdapSecurityConstants.HASH_METHOD_MD5 );
-=======
             MessageDigest digester = MessageDigest.getInstance( LdapSecurityConstants.HASH_METHOD_MD5.getName() );
->>>>>>> d69d8c08
             return digester.digest( data );
         }
         catch ( NoSuchAlgorithmException nsae )
