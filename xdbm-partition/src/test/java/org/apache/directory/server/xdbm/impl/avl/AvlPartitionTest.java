/*
 *  Licensed to the Apache Software Foundation (ASF) under one
 *  or more contributor license agreements.  See the NOTICE file
 *  distributed with this work for additional information
 *  regarding copyright ownership.  The ASF licenses this file
 *  to you under the Apache License, Version 2.0 (the
 *  "License"); you may not use this file except in compliance
 *  with the License.  You may obtain a copy of the License at
 * 
 *    http://www.apache.org/licenses/LICENSE-2.0
 * 
 *  Unless required by applicable law or agreed to in writing,
 *  software distributed under the License is distributed on an
 *  "AS IS" BASIS, WITHOUT WARRANTIES OR CONDITIONS OF ANY
 *  KIND, either express or implied.  See the License for the
 *  specific language governing permissions and limitations
 *  under the License.
 * 
 */
package org.apache.directory.server.xdbm.impl.avl;


import static org.junit.Assert.assertEquals;
import static org.junit.Assert.assertFalse;
import static org.junit.Assert.assertNotNull;
import static org.junit.Assert.assertNull;
import static org.junit.Assert.assertTrue;
import static org.junit.Assert.fail;

import java.io.File;
import java.util.Iterator;
import java.util.UUID;

import org.apache.directory.server.constants.ApacheSchemaConstants;
import org.apache.directory.server.core.api.entry.ClonedServerEntry;
import org.apache.directory.server.core.api.interceptor.context.AddOperationContext;
import org.apache.directory.server.core.partition.impl.avl.AvlPartition;
import org.apache.directory.server.xdbm.Index;
import org.apache.directory.server.xdbm.IndexEntry;
import org.apache.directory.server.xdbm.IndexNotFoundException;
import org.apache.directory.server.xdbm.StoreUtils;
import org.apache.directory.shared.ldap.model.constants.SchemaConstants;
import org.apache.directory.shared.ldap.model.csn.CsnFactory;
import org.apache.directory.shared.ldap.model.cursor.Cursor;
import org.apache.directory.shared.ldap.model.entry.Attribute;
import org.apache.directory.shared.ldap.model.entry.DefaultAttribute;
import org.apache.directory.shared.ldap.model.entry.DefaultEntry;
import org.apache.directory.shared.ldap.model.entry.DefaultModification;
import org.apache.directory.shared.ldap.model.entry.Entry;
import org.apache.directory.shared.ldap.model.entry.Modification;
import org.apache.directory.shared.ldap.model.entry.ModificationOperation;
import org.apache.directory.shared.ldap.model.exception.LdapNoSuchObjectException;
import org.apache.directory.shared.ldap.model.exception.LdapSchemaViolationException;
import org.apache.directory.shared.ldap.model.name.Dn;
import org.apache.directory.shared.ldap.model.name.Rdn;
import org.apache.directory.shared.ldap.model.schema.AttributeType;
import org.apache.directory.shared.ldap.model.schema.SchemaManager;
import org.apache.directory.shared.ldap.schemaextractor.SchemaLdifExtractor;
import org.apache.directory.shared.ldap.schemaextractor.impl.DefaultSchemaLdifExtractor;
import org.apache.directory.shared.ldap.schemaloader.LdifSchemaLoader;
import org.apache.directory.shared.ldap.schemamanager.impl.DefaultSchemaManager;
import org.apache.directory.shared.util.exception.Exceptions;
import org.junit.After;
import org.junit.Before;
import org.junit.BeforeClass;
import org.junit.Test;
import org.slf4j.Logger;
import org.slf4j.LoggerFactory;


/**
 * Unit test cases for AvlStore
 *
 * @author <a href="mailto:dev@directory.apache.org">Apache Directory Project</a>
 */
@SuppressWarnings("unchecked")
public class AvlPartitionTest
{
    private static final Logger LOG = LoggerFactory.getLogger( AvlPartitionTest.class.getSimpleName() );

    private static AvlPartition partition;
    private static SchemaManager schemaManager = null;
    private static Dn EXAMPLE_COM;

    /** The OU AttributeType instance */
    private static AttributeType OU_AT;

    /** The SN AttributeType instance */
    private static AttributeType SN_AT;

    /** The DC AttributeType instance */
    private static AttributeType DC_AT;

    /** The ApacheAlias AttributeType instance */
    private static AttributeType APACHE_ALIAS_AT;


    @BeforeClass
    public static void setup() throws Exception
    {
        String workingDirectory = System.getProperty( "workingDirectory" );

        if ( workingDirectory == null )
        {
            String path = AvlPartitionTest.class.getResource( "" ).getPath();
            int targetPos = path.indexOf( "target" );
            workingDirectory = path.substring( 0, targetPos + 6 );
        }

        File schemaRepository = new File( workingDirectory, "schema" );
        SchemaLdifExtractor extractor = new DefaultSchemaLdifExtractor( new File( workingDirectory ) );
        extractor.extractOrCopy( true );
        LdifSchemaLoader loader = new LdifSchemaLoader( schemaRepository );

        schemaManager = new DefaultSchemaManager( loader );

        boolean loaded = schemaManager.loadAllEnabled();

        if ( !loaded )
        {
            fail( "Schema load failed : " + Exceptions.printErrors( schemaManager.getErrors() ) );
        }

        EXAMPLE_COM = new Dn( schemaManager, "dc=example,dc=com" );

        OU_AT = schemaManager.getAttributeType( "ou" );
        SN_AT = schemaManager.getAttributeType( "sn" );
        DC_AT = schemaManager.getAttributeType( "dc" );
        APACHE_ALIAS_AT = schemaManager.getAttributeType( "apacheAlias" );
    }


    @Before
    public void createStore() throws Exception
    {
        // initialize the partition
        partition = new AvlPartition( schemaManager );
        partition.setId( "example" );
        partition.setSyncOnWrite( false );

        partition.addIndex( new AvlIndex( SchemaConstants.OU_AT_OID ) );
        partition.addIndex( new AvlIndex( SchemaConstants.UID_AT_OID ) );
        partition.setSuffixDn( new Dn( schemaManager, "o=Good Times Co." ) );

        partition.initialize();

        StoreUtils.loadExampleData( partition, schemaManager );
        LOG.debug( "Created new partition" );
    }


    @After
    public void destroyStore() throws Exception
    {
        partition.destroy();
    }


    @Test
    public void testSimplePropertiesUnlocked() throws Exception
    {
        AvlPartition avlPartition = new AvlPartition( schemaManager );
        avlPartition.setSyncOnWrite( true ); // for code coverage

        assertNull( avlPartition.getAliasIndex() );
        avlPartition.addIndex( new AvlIndex<String, Entry>( ApacheSchemaConstants.APACHE_ALIAS_AT_OID ) );
        assertNotNull( avlPartition.getAliasIndex() );

        assertEquals( 0, avlPartition.getCacheSize() );

        assertNull( avlPartition.getPresenceIndex() );
        avlPartition.addIndex( new AvlIndex<String, Entry>( ApacheSchemaConstants.APACHE_PRESENCE_AT_OID ) );
        assertNotNull( avlPartition.getPresenceIndex() );

        assertNull( avlPartition.getSubLevelIndex() );
        avlPartition.addIndex( new AvlIndex<Long, Entry>( ApacheSchemaConstants.APACHE_SUB_LEVEL_AT_OID ) );
        assertNotNull( avlPartition.getSubLevelIndex() );

        assertNull( avlPartition.getId() );
        avlPartition.setId( "foo" );
        assertEquals( "foo", avlPartition.getId() );

        assertNull( avlPartition.getRdnIndex() );
        avlPartition.addIndex( new AvlRdnIndex( ApacheSchemaConstants.APACHE_RDN_AT_OID ) );
        assertNotNull( avlPartition.getRdnIndex() );

        assertNull( avlPartition.getOneAliasIndex() );
        avlPartition.addIndex( new AvlIndex<Long, Entry>( ApacheSchemaConstants.APACHE_ONE_ALIAS_AT_OID ) );
        assertNotNull( avlPartition.getOneAliasIndex() );

        assertNull( avlPartition.getSubAliasIndex() );
        avlPartition.addIndex( new AvlIndex<Long, Entry>( ApacheSchemaConstants.APACHE_SUB_ALIAS_AT_OID ) );
        assertNotNull( avlPartition.getSubAliasIndex() );

        assertNull( avlPartition.getSuffixDn() );
        avlPartition.setSuffixDn( EXAMPLE_COM );
        assertEquals( "dc=example,dc=com", avlPartition.getSuffixDn().getName() );

        assertNotNull( avlPartition.getSuffixDn() );

        assertFalse( avlPartition.getUserIndices().hasNext() );
        avlPartition.addIndex( new AvlIndex<Object, Entry>( "2.5.4.3" ) );
        assertTrue( avlPartition.getUserIndices().hasNext() );

        assertNull( avlPartition.getPartitionPath() );
        avlPartition.setPartitionPath( new File( "." ).toURI() );
        assertNull( avlPartition.getPartitionPath() );

        assertFalse( avlPartition.isInitialized() );
        assertFalse( avlPartition.isSyncOnWrite() );
        avlPartition.setSyncOnWrite( false );
        assertFalse( avlPartition.isSyncOnWrite() );

        avlPartition.sync();
        avlPartition.destroy();
    }


    @Test
    public void testSimplePropertiesLocked() throws Exception
    {
        assertNotNull( partition.getAliasIndex() );

        try
        {
            partition.addIndex( new AvlIndex<String, Entry>( ApacheSchemaConstants.APACHE_ALIAS_AT_OID ) );
            //fail();
        }
        catch ( IllegalStateException e )
        {
        }

        assertEquals( 0, partition.getCacheSize() );
        assertNotNull( partition.getPresenceIndex() );

        try
        {
            partition.addIndex( new AvlIndex<String, Entry>( ApacheSchemaConstants.APACHE_PRESENCE_AT_OID ) );
            //fail();
        }
        catch ( IllegalStateException e )
        {
        }

        assertNotNull( partition.getSubLevelIndex() );

        try
        {
            partition.addIndex( new AvlIndex<Long, Entry>( ApacheSchemaConstants.APACHE_SUB_LEVEL_AT_OID ) );
            //fail();
        }
        catch ( IllegalStateException e )
        {
        }

        assertNotNull( partition.getId() );

        try
        {
            partition.setId( "foo" );
            fail();
        }
        catch ( IllegalStateException e )
        {
        }

        assertNotNull( partition.getEntryUuidIndex() );
        assertNotNull( partition.getRdnIndex() );

        try
        {
            partition.addIndex( new AvlRdnIndex( ApacheSchemaConstants.APACHE_RDN_AT_OID ) );
            //fail();
        }
        catch ( IllegalStateException e )
        {
        }

        assertNotNull( partition.getOneAliasIndex() );

        try
        {
            partition.addIndex( new AvlIndex<Long, Entry>( ApacheSchemaConstants.APACHE_ONE_ALIAS_AT_OID ) );
            //fail();
        }
        catch ( IllegalStateException e )
        {
        }

        assertNotNull( partition.getSubAliasIndex() );

        try
        {
            partition.addIndex( new AvlIndex<Long, Entry>( ApacheSchemaConstants.APACHE_SUB_ALIAS_AT_OID ) );
            //fail();
        }
        catch ( IllegalStateException e )
        {
        }

        assertNotNull( partition.getSuffixDn() );

        Iterator<String> systemIndices = partition.getSystemIndices();

        for ( int i = 0; i < 9; i++ )
        {
            assertTrue( systemIndices.hasNext() );
            assertNotNull( systemIndices.next() );
        }

        assertFalse( systemIndices.hasNext() );
        assertNotNull( partition.getSystemIndex( APACHE_ALIAS_AT ) );

        try
        {
            partition.getSystemIndex( SN_AT );
            fail();
        }
        catch ( IndexNotFoundException e )
        {
        }

        try
        {
            partition.getSystemIndex( DC_AT );
            fail();
        }
        catch ( IndexNotFoundException e )
        {
        }

        assertNotNull( partition.getSuffixDn() );

        Iterator<String> userIndices = partition.getUserIndices();
        int count = 0;

        while ( userIndices.hasNext() )
        {
            userIndices.next();
            count++;
        }

        assertEquals( 2, count );
        assertFalse( partition.hasUserIndexOn( DC_AT ) );
        assertTrue( partition.hasUserIndexOn( OU_AT ) );
        assertTrue( partition.hasSystemIndexOn( APACHE_ALIAS_AT ) );
        userIndices = partition.getUserIndices();
        assertTrue( userIndices.hasNext() );
        assertNotNull( userIndices.next() );
        assertTrue( userIndices.hasNext() );
        assertNotNull( userIndices.next() );
        assertFalse( userIndices.hasNext() );
        assertNotNull( partition.getUserIndex( OU_AT ) );

        try
        {
            partition.getUserIndex( SN_AT );
            fail();
        }
        catch ( IndexNotFoundException e )
        {
        }

        try
        {
            partition.getUserIndex( DC_AT );
            fail();
        }
        catch ( IndexNotFoundException e )
        {
        }

        assertNull( partition.getPartitionPath() );
        assertTrue( partition.isInitialized() );
        assertFalse( partition.isSyncOnWrite() );

        partition.sync();
    }


    @Test
    public void testFreshStore() throws Exception
    {
        Dn dn = new Dn( schemaManager, "o=Good Times Co." );
        assertEquals( 1L, ( long ) partition.getEntryId( dn ) );
        assertEquals( 11, partition.count() );

        // note that the suffix entry returns 0 for it's parent which does not exist
        assertEquals( 0L, ( long ) partition.getParentId( partition.getEntryId( dn ) ) );
        assertNull( partition.getParentId( 0L ) );

        // should be allowed
        partition.delete( 1L );
    }


    @Test
    public void testEntryOperations() throws Exception
    {
        assertEquals( 3, partition.getChildCount( 1L ) );

        Cursor<IndexEntry<Long, Long>> cursor = partition.list( 2L );
        assertNotNull( cursor );
        cursor.beforeFirst();
        assertTrue( cursor.next() );
<<<<<<< HEAD
        assertEquals( 5L, ( long ) cursor.get().getId() );
        assertTrue( cursor.next() );
        assertEquals( 6L, ( long ) cursor.get().getId() );
=======
        assertEquals( 6L, ( long ) cursor.get().getId() );
        assertTrue( cursor.next() );
        assertEquals( 5L, ( long ) cursor.get().getId() );
>>>>>>> 48dfe3da
        assertFalse( cursor.next() );
        
        assertEquals( 3, partition.getChildCount( 1L ) );

        partition.delete( 2L );

        assertEquals( 2, partition.getChildCount( 1L ) );
        assertEquals( 10, partition.count() );

        // add an alias and delete to test dropAliasIndices method
        Dn dn = new Dn( schemaManager, "commonName=Jack Daniels,ou=Apache,ou=Board of Directors,o=Good Times Co." );
        DefaultEntry entry = new DefaultEntry( schemaManager, dn,
            "objectClass: top", 
            "objectClass: alias", 
            "objectClass: extensibleObject",
            "ou: Apache",
            "commonName: Jack Daniels",
            "aliasedObjectName: cn=Jack Daniels,ou=Engineering,o=Good Times Co.",
            "entryCSN", new CsnFactory( 1 ).newInstance().toString(),
            "entryUUID", UUID.randomUUID().toString() );

        AddOperationContext addContext = new AddOperationContext( null, entry );
        partition.add( addContext );

        partition.delete( 12L );
        cursor.close();
    }


    @Test
    public void testSubLevelIndex() throws Exception
    {
        Index idx = partition.getSubLevelIndex();

        assertEquals( 19, idx.count() );

        Cursor<IndexEntry<Long, Long>> cursor = idx.forwardCursor( 2L );

        assertTrue( cursor.next() );
        assertEquals( 2, ( long ) cursor.get().getId() );

        assertTrue( cursor.next() );
        assertEquals( 5, ( long ) cursor.get().getId() );

        assertTrue( cursor.next() );
        assertEquals( 6, ( long ) cursor.get().getId() );

        assertFalse( cursor.next() );

        idx.drop( 5L );
        
        cursor.close();

        cursor = idx.forwardCursor( 2L );

        assertTrue( cursor.next() );
        assertEquals( 2, ( long ) cursor.get().getId() );

        assertTrue( cursor.next() );
        assertEquals( 6, ( long ) cursor.get().getId() );

        assertFalse( cursor.next() );

        cursor.close();

        // dn id 12
        Dn martinDn = new Dn( schemaManager, "cn=Marting King,ou=Sales,o=Good Times Co." );
        DefaultEntry entry = new DefaultEntry( schemaManager, martinDn,
            "objectClass: top", 
            "objectClass: person", 
            "objectClass: organizationalPerson",
            "ou: Sales",
            "cn: Martin King",
            "entryCSN", new CsnFactory( 1 ).newInstance().toString(),
            "entryUUID", UUID.randomUUID().toString() );

        AddOperationContext addContext = new AddOperationContext( null, entry );
        partition.add( addContext );

        cursor = idx.forwardCursor( 2L );
        cursor.afterLast();
        assertTrue( cursor.previous() );
        assertEquals( 12, ( long ) cursor.get().getId() );

        cursor.close();

        Dn newParentDn = new Dn( schemaManager, "ou=Board of Directors,o=Good Times Co." );

        Dn newDn = newParentDn.add( martinDn.getRdn() );
        partition.move( martinDn, newParentDn, newDn, new ClonedServerEntry( entry ) );

        cursor = idx.forwardCursor( 3L );
        cursor.afterLast();
        assertTrue( cursor.previous() );
        assertEquals( 12, ( long ) cursor.get().getId() );

        cursor.close();

        // dn id 13
        Dn marketingDn = new Dn( schemaManager, "ou=Marketing,ou=Sales,o=Good Times Co." );
        entry = new DefaultEntry( schemaManager, marketingDn,
            "objectClass: top", 
            "objectClass: organizationalUnit",
            "ou: Marketing",
            "entryCSN", new CsnFactory( 1 ).newInstance().toString(),
            "entryUUID", UUID.randomUUID().toString() );

        addContext = new AddOperationContext( null, entry );
        partition.add( addContext );

        // dn id 14
        Dn jimmyDn = new Dn( schemaManager, "cn=Jimmy Wales,ou=Marketing, ou=Sales,o=Good Times Co." );
        entry = new DefaultEntry( schemaManager, jimmyDn,
            "objectClass: top", 
            "objectClass: person", 
            "objectClass: organizationalPerson",
            "ou: Marketing",
            "cn: Jimmy Wales",
            "entryCSN", new CsnFactory( 1 ).newInstance().toString(),
            "entryUUID", UUID.randomUUID().toString() );

        addContext = new AddOperationContext( null, entry );
        partition.add( addContext );

        newDn = newParentDn.add( marketingDn.getRdn() );
        partition.move( marketingDn, newParentDn, newDn, new ClonedServerEntry( entry ) );

        cursor = idx.forwardCursor( 3L );
        cursor.afterLast();

        assertTrue( cursor.previous() );
        assertEquals( 14, ( long ) cursor.get().getId() );

        assertTrue( cursor.previous() );
        assertEquals( 13, ( long ) cursor.get().getId() );

        assertTrue( cursor.previous() );
        assertEquals( 12, ( long ) cursor.get().getId() );

        assertTrue( cursor.previous() );
        assertEquals( 10, ( long ) cursor.get().getId() );

        assertTrue( cursor.previous() );
        assertEquals( 9, ( long ) cursor.get().getId() );

        assertTrue( cursor.previous() );
        assertEquals( 7, ( long ) cursor.get().getId() );

        assertTrue( cursor.previous() );
        assertEquals( 3, ( long ) cursor.get().getId() );

        assertFalse( cursor.previous() );
        
        cursor.close();
    }


    @Test(expected = LdapNoSuchObjectException.class)
    public void testAddWithoutParentId() throws Exception
    {
        Dn dn = new Dn( schemaManager, "cn=Marting King,ou=Not Present,o=Good Times Co." );
        DefaultEntry entry = new DefaultEntry( schemaManager, dn );
        entry.add( "objectClass", "top", "person", "organizationalPerson" );
        entry.add( "ou", "Not Present" );
        entry.add( "cn", "Martin King" );

        AddOperationContext addContext = new AddOperationContext( null, entry );
        partition.add( addContext );
    }


    @Test(expected = LdapSchemaViolationException.class)
    public void testAddWithoutObjectClass() throws Exception
    {
        Dn dn = new Dn( schemaManager, "cn=Martin King,ou=Sales,o=Good Times Co." );
        DefaultEntry entry = new DefaultEntry( schemaManager, dn );
        entry.add( "ou", "Sales" );
        entry.add( "cn", "Martin King" );

        AddOperationContext addContext = new AddOperationContext( null, entry );
        partition.add( addContext );
    }


    @Test
    public void testModifyAddOUAttrib() throws Exception
    {
        Dn dn = new Dn( schemaManager, "cn=JOhnny WAlkeR,ou=Sales,o=Good Times Co." );

        Attribute attrib = new DefaultAttribute( SchemaConstants.OU_AT, OU_AT );
        attrib.add( "Engineering" );

        Modification add = new DefaultModification( ModificationOperation.ADD_ATTRIBUTE, attrib );

        partition.modify( dn, add );
    }


    @Test
    public void testRename() throws Exception
    {
        Dn dn = new Dn( schemaManager, "cn=Pivate Ryan,ou=Engineering,o=Good Times Co." );
        DefaultEntry entry = new DefaultEntry( schemaManager, dn );
        entry.add( "objectClass", "top", "person", "organizationalPerson" );
        entry.add( "ou", "Engineering" );
        entry.add( "cn", "Private Ryan" );
        entry.add( "entryCSN", new CsnFactory( 1 ).newInstance().toString() );
        entry.add( "entryUUID", UUID.randomUUID().toString() );

        AddOperationContext addContext = new AddOperationContext( null, entry );
        partition.add( addContext );

        Rdn rdn = new Rdn( "sn=James" );

        partition.rename( dn, rdn, true, null );
    }


    @Test
    public void testRenameEscaped() throws Exception
    {
        Dn dn = new Dn( schemaManager, "cn=Private Ryan,ou=Engineering,o=Good Times Co." );
        DefaultEntry entry = new DefaultEntry( schemaManager, dn );
        entry.add( "objectClass", "top", "person", "organizationalPerson" );
        entry.add( "ou", "Engineering" );
        entry.add( "cn", "Private Ryan" );
        entry.add( "entryCSN", new CsnFactory( 1 ).newInstance().toString() );
        entry.add( "entryUUID", UUID.randomUUID().toString() );

        AddOperationContext addContext = new AddOperationContext( null, entry );
        partition.add( addContext );

        Rdn rdn = new Rdn( "sn=Ja\\+es" );

        partition.rename( dn, rdn, true, null );

        Dn dn2 = new Dn( schemaManager, "sn=Ja\\+es,ou=Engineering,o=Good Times Co." );
        Long id = partition.getEntryId( dn2 );
        assertNotNull( id );
        Entry entry2 = partition.lookup( id );
        assertEquals( "Ja+es", entry2.get( "sn" ).getString() );
        assertEquals( "ja+es", entry2.get( "sn" ).get().getNormValue() );
    }


    @Test
    public void testMove() throws Exception
    {
        Dn childDn = new Dn( schemaManager, "cn=Private Ryan,ou=Engineering,o=Good Times Co." );
        DefaultEntry childEntry = new DefaultEntry( schemaManager, childDn,
            "objectClass: top", 
            "objectClass: person", 
            "objectClass: organizationalPerson",
            "ou: Engineering",
            "cn", "Private Ryan",
            "entryCSN", new CsnFactory( 1 ).newInstance().toString(),
            "entryUUID", UUID.randomUUID().toString() );

        AddOperationContext addContext = new AddOperationContext( null, childEntry );
        partition.add( addContext );

        Dn parentDn = new Dn( schemaManager, "ou=Sales,o=Good Times Co." );

        Rdn rdn = new Rdn( "cn=Ryan" );

        partition.moveAndRename( childDn, parentDn, rdn, new ClonedServerEntry( childEntry ), true );

        // to drop the alias indices
        childDn = new Dn( schemaManager, "commonName=Jim Bean,ou=Apache,ou=Board of Directors,o=Good Times Co." );

        parentDn = new Dn( schemaManager, "ou=Engineering,o=Good Times Co." );

        assertEquals( 3, partition.getSubAliasIndex().count() );

        Dn newDn = parentDn.add( childDn.getRdn() );
        partition.move( childDn, parentDn, newDn, childEntry );

        assertEquals( 4, partition.getSubAliasIndex().count() );
    }


    @Test
    public void testModifyAdd() throws Exception
    {
        Dn dn = new Dn( schemaManager, "cn=JOhnny WAlkeR,ou=Sales,o=Good Times Co." );

        Attribute attrib = new DefaultAttribute( SchemaConstants.SURNAME_AT, schemaManager
            .lookupAttributeTypeRegistry( SchemaConstants.SURNAME_AT ) );

        String attribVal = "Walker";
        attrib.add( attribVal );

        Modification add = new DefaultModification( ModificationOperation.ADD_ATTRIBUTE, attrib );

        Entry lookedup = partition.lookup( partition.getEntryId( dn ) );

        partition.modify( dn, add );
        assertTrue( lookedup.get( "sn" ).contains( attribVal ) );

        partition.modify( dn, new DefaultModification( ModificationOperation.ADD_ATTRIBUTE,
            schemaManager.getAttributeType( "telephoneNumber" ), "+1974045779" ) );
        lookedup = partition.lookup( partition.getEntryId( dn ) );
        assertTrue( lookedup.get( "telephoneNumber" ).contains( "+1974045779" ) );
    }


    @Test
    public void testModifyReplace() throws Exception
    {
        Dn dn = new Dn( schemaManager, "cn=JOhnny WAlkeR,ou=Sales,o=Good Times Co." );

        Attribute attrib = new DefaultAttribute( SchemaConstants.SN_AT, schemaManager
            .lookupAttributeTypeRegistry( SchemaConstants.SN_AT_OID ) );

        String attribVal = "Johnny";
        attrib.add( attribVal );

        Modification add = new DefaultModification( ModificationOperation.REPLACE_ATTRIBUTE, attrib );

        Entry lookedup = partition.lookup( partition.getEntryId( dn ) );

        assertEquals( "WAlkeR", lookedup.get( "sn" ).get().getString() ); // before replacing

        lookedup = partition.modify( dn, add );
        assertEquals( attribVal, lookedup.get( "sn" ).get().getString() );

        lookedup = partition.modify( dn, new DefaultModification( ModificationOperation.REPLACE_ATTRIBUTE, SN_AT,
            "JWalker" ) );
        assertEquals( "JWalker", lookedup.get( "sn" ).get().getString() );
    }


    @Test
    public void testModifyRemove() throws Exception
    {
        Dn dn = new Dn( schemaManager, "cn=JOhnny WAlkeR,ou=Sales,o=Good Times Co." );

        Attribute attrib = new DefaultAttribute( SchemaConstants.SN_AT, schemaManager
            .lookupAttributeTypeRegistry( SchemaConstants.SN_AT_OID ) );

        Modification add = new DefaultModification( ModificationOperation.REMOVE_ATTRIBUTE, attrib );

        Entry lookedup = partition.lookup( partition.getEntryId( dn ) );

        assertNotNull( lookedup.get( "sn" ).get() );

        lookedup = partition.modify( dn, add );
        assertNull( lookedup.get( "sn" ) );

        // add an entry for the sake of testing the remove operation
        lookedup = partition.modify( dn,
            new DefaultModification( ModificationOperation.ADD_ATTRIBUTE, SN_AT, "JWalker" ) );
        assertNotNull( lookedup.get( "sn" ) );

        lookedup = partition.modify( dn, new DefaultModification( ModificationOperation.REMOVE_ATTRIBUTE, SN_AT ) );
        assertNull( lookedup.get( "sn" ) );
    }


    @Test
    public void testModifyReplaceNonExistingIndexAttribute() throws Exception
    {
        Dn dn = new Dn( schemaManager, "cn=Tim B,ou=Sales,o=Good Times Co." );
        DefaultEntry entry = new DefaultEntry( schemaManager, dn );
        entry.add( "objectClass", "top", "person", "organizationalPerson" );
        entry.add( "cn", "Tim B" );
        entry.add( "entryCSN", new CsnFactory( 1 ).newInstance().toString() );
        entry.add( "entryUUID", UUID.randomUUID().toString() );

        AddOperationContext addContext = new AddOperationContext( null, entry );
        partition.add( addContext );

        Attribute attrib = new DefaultAttribute( SchemaConstants.OU_AT, OU_AT );

        String attribVal = "Marketing";
        attrib.add( attribVal );

        Modification add = new DefaultModification( ModificationOperation.REPLACE_ATTRIBUTE, attrib );

        Entry lookedup = partition.lookup( partition.getEntryId( dn ) );

        assertNull( lookedup.get( "ou" ) ); // before replacing

        lookedup = partition.modify( dn, add );
        assertEquals( attribVal, lookedup.get( "ou" ).get().getString() );
    }
}<|MERGE_RESOLUTION|>--- conflicted
+++ resolved
@@ -403,15 +403,9 @@
         assertNotNull( cursor );
         cursor.beforeFirst();
         assertTrue( cursor.next() );
-<<<<<<< HEAD
-        assertEquals( 5L, ( long ) cursor.get().getId() );
-        assertTrue( cursor.next() );
-        assertEquals( 6L, ( long ) cursor.get().getId() );
-=======
         assertEquals( 6L, ( long ) cursor.get().getId() );
         assertTrue( cursor.next() );
         assertEquals( 5L, ( long ) cursor.get().getId() );
->>>>>>> 48dfe3da
         assertFalse( cursor.next() );
         
         assertEquals( 3, partition.getChildCount( 1L ) );
