--- conflicted
+++ resolved
@@ -115,24 +115,8 @@
     private void addCollectiveAttributes( OperationContext opContext, ClonedServerEntry entry, 
         String[] retAttrs ) throws Exception
     {
-<<<<<<< HEAD
-        EntryAttribute caSubentries;
-
-        //noinspection StringEquality
-        if ( ( retAttrs == null ) || ( retAttrs.length != 1 ) || ( retAttrs[0] != SchemaConstants.ALL_USER_ATTRIBUTES ) )
-        {
-            ServerEntry entryWithCAS = nexus.lookup( new LookupOperationContext( registries, normName, new String[] { 
-                SchemaConstants.COLLECTIVE_ATTRIBUTE_SUBENTRIES_AT_OID } ) );
-            caSubentries = entryWithCAS.get( SchemaConstants.COLLECTIVE_ATTRIBUTE_SUBENTRIES_AT );
-        }
-        else
-        {
-            caSubentries = entry.get( SchemaConstants.COLLECTIVE_ATTRIBUTE_SUBENTRIES_AT );
-        }
-=======
         EntryAttribute collectiveAttributeSubentries = 
             entry.getOriginalEntry().get( SchemaConstants.COLLECTIVE_ATTRIBUTE_SUBENTRIES_AT );
->>>>>>> 6a3760ee
         
         /*
          * If there are no collective attribute subentries referenced then we 
