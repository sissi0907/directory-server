--- conflicted
+++ resolved
@@ -39,12 +39,8 @@
     private LdapDN oldDN;
     private LdapDN newDN;
 
-<<<<<<< HEAD
-    public ModifyDNStoredProcedureParameterInjector( Invocation invocation, boolean deleteOldRn,
-=======
 
     public ModifyDNStoredProcedureParameterInjector( OperationContext opContext, boolean deleteOldRn,
->>>>>>> 6a3760ee
         LdapDN oldRDN, Rdn newRDN, LdapDN oldSuperiorDN, LdapDN newSuperiorDN, LdapDN oldDN, LdapDN newDN)
     {
         super( opContext );
