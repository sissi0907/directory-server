--- conflicted
+++ resolved
@@ -1,154 +1,3 @@
-<<<<<<< HEAD
-/*
- * Licensed to the Apache Software Foundation (ASF) under one
- * or more contributor license agreements.  See the NOTICE file
- * distributed with this work for additional information
- * regarding copyright ownership.  The ASF licenses this file
- * to you under the Apache License, Version 2.0 (the
- * "License"); you may not use this file except in compliance
- * with the License.  You may obtain a copy of the License at
- *
- *  http://www.apache.org/licenses/LICENSE-2.0
- *
- * Unless required by applicable law or agreed to in writing,
- * software distributed under the License is distributed on an
- * "AS IS" BASIS, WITHOUT WARRANTIES OR CONDITIONS OF ANY
- * KIND, either express or implied.  See the License for the
- * specific language governing permissions and limitations
- * under the License.
- */
-package org.apache.directory.server.core.integ;
-
-
-import java.io.IOException;
-import java.lang.reflect.Method;
-
-import javax.naming.NamingException;
-
-import static org.apache.directory.server.core.integ.state.TestServiceContext.cleanup;
-import static org.apache.directory.server.core.integ.state.TestServiceContext.destroy;
-import static org.apache.directory.server.core.integ.state.TestServiceContext.shutdown;
-import static org.apache.directory.server.core.integ.state.TestServiceContext.test;
-import org.junit.internal.runners.InitializationError;
-import org.junit.internal.runners.JUnit4ClassRunner;
-import org.junit.runner.Description;
-import org.junit.runner.notification.Failure;
-import org.junit.runner.notification.RunNotifier;
-import org.slf4j.Logger;
-import org.slf4j.LoggerFactory;
-
-
-/**
- * A test runner for ApacheDS Core integration tests.
- *
- * @author <a href="mailto:dev@directory.apache.org">Apache Directory Project</a>
- * @version $Rev$, $Date$
- */
-public class CiRunner extends JUnit4ClassRunner
-{
-    private static final Logger LOG = LoggerFactory.getLogger( CiRunner.class );
-    private CiSuite suite;
-    private InheritableSettings settings;
-
-
-    public CiRunner( Class<?> clazz ) throws InitializationError
-    {
-        super( clazz );
-    }
-
-
-    protected InheritableSettings getSettings()
-    {
-        if ( settings != null )
-        {
-            return settings;
-        }
-
-        if ( suite == null )
-        {
-            settings = new InheritableSettings( getDescription(), null );
-        }
-
-        return settings;
-    }
-
-
-    @Override
-    public void run( final RunNotifier notifier )
-    {
-        super.run( notifier );
-        Level cleanupLevel = getSettings().getCleanupLevel();
-        
-        if ( cleanupLevel == Level.CLASS )
-        {
-            try
-            {
-                shutdown();
-                cleanup();
-                destroy();
-            }
-            catch ( NamingException e )
-            {
-                LOG.error( "Encountered exception while trying to cleanup after test class: "
-                        + this.getDescription().getDisplayName(), e );
-                notifier.fireTestFailure( new Failure( getDescription(), e ) );
-            }
-            catch ( IOException ioe )
-            {
-                LOG.error( "Encountered exception while trying to cleanup after test class: "
-                        + this.getDescription().getDisplayName(), ioe );
-                notifier.fireTestFailure( new Failure( getDescription(), ioe ) );
-            }
-        }
-    }
-
-
-    @Override
-    protected void invokeTestMethod( Method method, final RunNotifier notifier )
-    {
-        LOG.debug( "About to invoke test method {}", method.getName() );
-        Description description = methodDescription( method );
-        test( getTestClass(), wrapMethod( method ), notifier, new InheritableSettings( description, getSettings() ) );
-
-        Level cleanupLevel = getSettings().getCleanupLevel();
-        
-        if ( cleanupLevel == Level.METHOD )
-        {
-            try
-            {
-                shutdown();
-                cleanup();
-                destroy();
-            }
-            catch ( NamingException ne )
-            {
-                LOG.error( "Encountered exception while trying to cleanup after test class: "
-                        + this.getDescription().getDisplayName(), ne );
-                notifier.fireTestFailure( new Failure( getDescription(), ne ) );
-            }
-            catch ( IOException ioe )
-            {
-                LOG.error( "Encountered exception while trying to cleanup after test class: "
-                        + this.getDescription().getDisplayName(), ioe );
-                notifier.fireTestFailure( new Failure( getDescription(), ioe ) );
-            }
-        }
-    }
-
-
-    public void setSuite( CiSuite suite )
-    {
-        this.suite = suite;
-        this.settings = new InheritableSettings( getDescription(), suite.getSettings() );
-    }
-
-
-    public CiSuite getSuite()
-    {
-        return suite;
-    }
-}
-=======
 /*
  * Licensed to the Apache Software Foundation (ASF) under one
  * or more contributor license agreements.  See the NOTICE file
@@ -282,5 +131,4 @@
     {
         return suite;
     }
-}
->>>>>>> 6a3760ee
+}