/*
 *  Licensed to the Apache Software Foundation (ASF) under one
 *  or more contributor license agreements.  See the NOTICE file
 *  distributed with this work for additional information
 *  regarding copyright ownership.  The ASF licenses this file
 *  to you under the Apache License, Version 2.0 (the
 *  "License"); you may not use this file except in compliance
 *  with the License.  You may obtain a copy of the License at
 *  
 *    http://www.apache.org/licenses/LICENSE-2.0
 *  
 *  Unless required by applicable law or agreed to in writing,
 *  software distributed under the License is distributed on an
 *  "AS IS" BASIS, WITHOUT WARRANTIES OR CONDITIONS OF ANY
 *  KIND, either express or implied.  See the License for the
 *  specific language governing permissions and limitations
 *  under the License. 
 *  
 */
package org.apache.directory.server.core.interceptor.context;


import java.util.Collection;
import java.util.Collections;
import java.util.HashMap;
import java.util.List;
import java.util.Map;

import javax.naming.ldap.Control;

import org.apache.directory.server.core.CoreSession;
import org.apache.directory.server.core.authn.LdapPrincipal;
import org.apache.directory.server.core.entry.ClonedServerEntry;
import org.apache.directory.server.core.entry.ServerEntry;
import org.apache.directory.shared.ldap.entry.Modification;
import org.apache.directory.shared.ldap.name.LdapDN;


/**
 * This abstract class stores common context elements, like the DN, which is used
 * in all the contexts.
 *
 * @author <a href="mailto:dev@directory.apache.org">Apache Directory Project</a>
 * @version $Rev$, $Date$
 */
public abstract class AbstractOperationContext implements OperationContext
{
    protected static final Control[] EMPTY_CONTROLS = new Control[0];

    /** The DN associated with the context */
    protected LdapDN dn;
    
    /** The entry associated with the target entry of this OperationContext */
    protected ClonedServerEntry entry;
    
    /** The associated request's controls */
    protected Map<String, Control> requestControls = new HashMap<String, Control>(4);

    /** The associated response's controls */
    protected Map<String, Control> responseControls = new HashMap<String, Control>(4);

<<<<<<< HEAD
    /** Area for storing various user specified parameters */
    private Map<String, Object> parameters = new HashMap<String, Object>(2);

    /** A flag to tell that this is a collateral operation */
    private boolean collateralOperation;
=======
    /** the Interceptors bypassed by this operation */
    protected Collection<String> byPassed;
    
    protected LdapPrincipal authorizedPrincipal;
    
    protected CoreSession session;
>>>>>>> 6a3760ee
    
    protected OperationContext next;
    
    protected OperationContext previous;


    
    /**
     * Creates a new instance of AbstractOperationContext.
     */
    public AbstractOperationContext( CoreSession session )
    {
        this.session = session;
    }
    
    
    /**
     * Creates a new instance of AbstractOperationContext.
     *
     * @param dn The associated DN
     */
    public AbstractOperationContext( CoreSession session, LdapDN dn )
    {
        this.dn = dn;
        this.session = session;
    }


    public CoreSession getSession()
    {
        return session;
    }
<<<<<<< HEAD

    
    /**
     * Gets a user specified parameter associated with this operation.
     * 
     * @param key the key for the parameter
     * @return the value if one exists for this parameter
     */
    public Object get( String key )
    {
    	return parameters.get( key );
    }
    

    /**
     * Sets a user specified parameter associated with this operation.
     * 
     * @param key the key for the parameter
     * @param value the value of the parameter
     * @return the existing value which is replaced for this parameter
     */
    public Object put( String key, Object value )
    {
    	return parameters.put( key, value );
    }
    

    /**
     * Tells if the current operation is considered a side effect of the
     * current context
     */
    public boolean isCollateralOperation()
=======
    
    
    protected void setSession( CoreSession session )
>>>>>>> 6a3760ee
    {
        this.session = session;
    }
    
    
    protected void setAuthorizedPrincipal( LdapPrincipal authorizedPrincipal )
    {
        this.authorizedPrincipal = authorizedPrincipal;
    }


    /**
     * @return The associated DN
     */
    public LdapDN getDn()
    {
        return dn;
    }

    
    /**
     * Set the context DN
     *
     * @param dn The DN to set
     */
    public void setDn( LdapDN dn )
    {
        this.dn = dn;
    }

    
    public void addRequestControl( Control requestControl )
    {
        requestControls.put( requestControl.getID(), requestControl );
    }

    
    public Control getRequestControl( String numericOid )
    {
        return requestControls.get( numericOid );
    }

    
    public boolean hasRequestControl( String numericOid )
    {
        return requestControls.containsKey( numericOid );
    }

    
    public boolean hasRequestControls()
    {
        return ! requestControls.isEmpty();
    }


    public void addResponseControl( Control responseControl )
    {
        responseControls.put( responseControl.getID(), responseControl );
    }


    public Control getResponseControl( String numericOid )
    {
        return responseControls.get( numericOid );
    }


    public boolean hasResponseControl( String numericOid )
    {
        return responseControls.containsKey( numericOid );
    }


    public Control[] getResponseControls()
    {
        if ( responseControls.isEmpty() )
        {
            return EMPTY_CONTROLS;
        }
        
        return responseControls.values().toArray( EMPTY_CONTROLS );
    }


    public boolean hasResponseControls()
    {
        return ! responseControls.isEmpty();
    }


    public int getResponseControlCount()
    {
        return responseControls.size();
    }


    public void addRequestControls( Control[] requestControls )
    {
        for ( Control c : requestControls )
        {
            this.requestControls.put( c.getID(), c );
        }
    }

    
    public void setRequestControls( Map<String, Control> requestControls )
    {
        this.requestControls = requestControls;
    }

    
    /**
     * @return the operation name
     */
    public abstract String getName();


    /**
     * Gets the set of bypassed Interceptors.
     *
     * @return the set of bypassed Interceptors
     */
    public Collection<String> getByPassed()
    {
        if ( byPassed == null )
        {
            return Collections.emptyList();
        }
        
        return Collections.unmodifiableCollection( byPassed );
    }
    
    
    /**
     * Sets the set of bypassed Interceptors.
     * 
     * @param byPassed the set of bypassed Interceptors
     */
    public void setByPassed( Collection<String> byPassed )
    {
        this.byPassed = byPassed;
    }

    
    /**
     * Checks to see if an Interceptor is bypassed for this operation.
     *
     * @param interceptorName the interceptorName of the Interceptor to check for bypass
     * @return true if the Interceptor should be bypassed, false otherwise
     */
    public boolean isBypassed( String interceptorName )
    {
        return byPassed != null && byPassed.contains( interceptorName );
    }


    /**
     * Checks to see if any Interceptors are bypassed by this operation.
     *
     * @return true if at least one bypass exists
     */
    public boolean hasBypass()
    {
        return byPassed != null && !byPassed.isEmpty();
    }

    
    private void setup( AbstractOperationContext opContext )
    {
        opContext.setPreviousOperation( this );
        next = opContext;
        opContext.setByPassed( byPassed );
        opContext.setAuthorizedPrincipal( authorizedPrincipal );
    }
    
    
    public boolean hasEntry( LdapDN dn, Collection<String> byPassed ) throws Exception
    {
        EntryOperationContext opContext = new EntryOperationContext( session, dn );
        setup( opContext );
        opContext.setByPassed( byPassed );
        return session.getDirectoryService().getOperationManager().hasEntry( opContext );
    }
    
    
    public void add( ServerEntry entry, Collection<String> byPassed ) throws Exception
    {
        AddOperationContext opContext = new AddOperationContext( session, entry );
        setup( opContext );
        opContext.setByPassed( byPassed );
        session.getDirectoryService().getOperationManager().add( opContext );
    }
    
    
    public void delete( LdapDN dn, Collection<String> byPassed ) throws Exception
    {
        DeleteOperationContext opContext = new DeleteOperationContext( session, dn );
        setup( opContext );
        opContext.setByPassed( byPassed );
        session.getDirectoryService().getOperationManager().delete( opContext );
    }
    
    
    public void modify( LdapDN dn, List<Modification> mods, Collection<String> byPassed ) throws Exception
    {
        ModifyOperationContext opContext = new ModifyOperationContext( session, dn, mods );
        setup( opContext );
        opContext.setByPassed( byPassed );
        session.getDirectoryService().getOperationManager().modify( opContext );
    }
    
    
    // TODO - need synchronization here and where we update links
    public LookupOperationContext newLookupContext( LdapDN dn )
    {
        LookupOperationContext opContext = new LookupOperationContext( session, dn );
        setup( opContext );
        return opContext;
    }


    public ClonedServerEntry lookup( LookupOperationContext opContext ) throws Exception
    {
        if ( opContext != next )
        {
            throw new IllegalStateException( "Cannot execute indirect lookup if it is not the next operation." );
        }
        return session.getDirectoryService().getOperationManager().lookup( opContext );
    }


    public ClonedServerEntry lookup( LdapDN dn, Collection<String> byPassed ) throws Exception
    {
        LookupOperationContext opContext = newLookupContext( dn );
        opContext.setByPassed( byPassed );
        return session.getDirectoryService().getOperationManager().lookup( opContext );
    }
    

    public LdapPrincipal getEffectivePrincipal()
    {
        if ( authorizedPrincipal != null )
        {
            return authorizedPrincipal;
        }
        
        return session.getEffectivePrincipal();
    }
    
    
    // -----------------------------------------------------------------------
    // OperationContext Linked List Methods
    // -----------------------------------------------------------------------
    
    
    public boolean isFirstOperation()
    {
        return previous == null;
    }
    
    
    public OperationContext getFirstOperation()
    {
        if ( previous == null )
        {
            return this;
        }
        
        return previous.getFirstOperation();
    }
    
    
    public OperationContext getLastOperation()
    {
        if ( next == null )
        {
            return this;
        }
        
        return next.getLastOperation();
    }
    
    
    public OperationContext getNextOperation()
    {
        return next;
    }
    
    
    protected void setNextOperation( OperationContext next )
    {
        this.next = next;
    }
    
    
    public OperationContext getPreviousOperation()
    {
        return previous;
    }
    
    
    protected void setPreviousOperation( OperationContext previous )
    {
        this.previous = previous;
    }


    /**
     * @param entry the entry to set
     */
    public void setEntry( ClonedServerEntry entry )
    {
        this.entry = entry;
    }


    /**
     * @return the entry
     */
    public ClonedServerEntry getEntry()
    {
        return entry;
    }
}<|MERGE_RESOLUTION|>--- conflicted
+++ resolved
@@ -59,27 +59,18 @@
     /** The associated response's controls */
     protected Map<String, Control> responseControls = new HashMap<String, Control>(4);
 
-<<<<<<< HEAD
-    /** Area for storing various user specified parameters */
-    private Map<String, Object> parameters = new HashMap<String, Object>(2);
-
-    /** A flag to tell that this is a collateral operation */
-    private boolean collateralOperation;
-=======
     /** the Interceptors bypassed by this operation */
     protected Collection<String> byPassed;
     
     protected LdapPrincipal authorizedPrincipal;
     
     protected CoreSession session;
->>>>>>> 6a3760ee
     
     protected OperationContext next;
     
     protected OperationContext previous;
 
 
-    
     /**
      * Creates a new instance of AbstractOperationContext.
      */
@@ -105,44 +96,9 @@
     {
         return session;
     }
-<<<<<<< HEAD
-
-    
-    /**
-     * Gets a user specified parameter associated with this operation.
-     * 
-     * @param key the key for the parameter
-     * @return the value if one exists for this parameter
-     */
-    public Object get( String key )
-    {
-    	return parameters.get( key );
-    }
-    
-
-    /**
-     * Sets a user specified parameter associated with this operation.
-     * 
-     * @param key the key for the parameter
-     * @param value the value of the parameter
-     * @return the existing value which is replaced for this parameter
-     */
-    public Object put( String key, Object value )
-    {
-    	return parameters.put( key, value );
-    }
-    
-
-    /**
-     * Tells if the current operation is considered a side effect of the
-     * current context
-     */
-    public boolean isCollateralOperation()
-=======
     
     
     protected void setSession( CoreSession session )
->>>>>>> 6a3760ee
     {
         this.session = session;
     }
